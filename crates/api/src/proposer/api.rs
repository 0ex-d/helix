use std::{sync::Arc, time::Duration};

use axum::{
    body::{to_bytes, Body},
    extract::{Json, Path},
    http::{HeaderMap, Request, StatusCode},
    response::IntoResponse,
    Extension,
};
use ethereum_consensus::{
    builder::SignedValidatorRegistration,
    clock::get_current_unix_time_in_nanos,
    deneb::{Context, Root},
    phase0::mainnet::SLOTS_PER_EPOCH,
    primitives::BlsPublicKey,
    ssz::prelude::*,
    types::mainnet::{ExecutionPayloadHeader, SignedBeaconBlock, SignedBlindedBeaconBlock},
};

use tokio::{
    sync::{
        mpsc::{self, error::SendError, Receiver, Sender},
        oneshot, RwLock,
    },
    time::{sleep, Instant},
};
use tracing::{debug, error, info, trace, warn};
use uuid::Uuid;

use helix_beacon_client::{types::BroadcastValidation, BlockBroadcaster, MultiBeaconClientTrait};
use helix_common::{
    api::{
        builder_api::BuilderGetValidatorsResponseEntry,
        proposer_api::{GetPayloadResponse, ValidatorRegistrationInfo},
    },
    beacon_api::PublishBlobsRequest,
    chain_info::{ChainInfo, Network},
    deneb::{BlobSidecars, BuildBlobSidecarError},
    signed_proposal::VersionedSignedProposal,
    try_execution_header_from_payload,
    versioned_payload::PayloadAndBlobs,
    BidRequest, Filtering, GetHeaderTrace, GetPayloadTrace, RegisterValidatorsTrace, RelayConfig,
    ValidatorPreferences,
};
use helix_database::DatabaseService;
use helix_datastore::{error::AuctioneerError, Auctioneer};
use helix_housekeeper::{ChainUpdate, SlotUpdate};
use helix_utils::{
    extract_request_id,
    signing::{verify_signed_builder_message, verify_signed_consensus_message},
    utcnow_ms, utcnow_ns,
};

use crate::{
    gossiper::{
        traits::GossipClientTrait,
        types::{BroadcastGetPayloadParams, GossipedMessage},
    },
    proposer::{
        error::ProposerApiError, unblind_beacon_block, GetHeaderParams, PreferencesHeader,
        GET_HEADER_REQUEST_CUTOFF_MS,
    },
};

const GET_PAYLOAD_REQUEST_CUTOFF_MS: i64 = 4000;
pub(crate) const MAX_BLINDED_BLOCK_LENGTH: usize = 1024 * 1024;
pub const MAX_VAL_REGISTRATIONS_LENGTH: usize = 425 * 10_000; // 425 bytes per registration (json) * 10,000 registrations

#[derive(Clone)]
pub struct ProposerApi<A, DB, M, G>
where
    A: Auctioneer,
    DB: DatabaseService,
    M: MultiBeaconClientTrait,
    G: GossipClientTrait + 'static,
{
    auctioneer: Arc<A>,
    db: Arc<DB>,
    gossiper: Arc<G>,
    broadcasters: Vec<Arc<BlockBroadcaster>>,
    multi_beacon_client: Arc<M>,

    /// Information about the current head slot and next proposer duty
    curr_slot_info: Arc<RwLock<(u64, Option<BuilderGetValidatorsResponseEntry>)>>,

    chain_info: Arc<ChainInfo>,
    validator_preferences: Arc<ValidatorPreferences>,

    relay_config: RelayConfig,
}

impl<A, DB, M, G> ProposerApi<A, DB, M, G>
where
    A: Auctioneer + 'static,
    DB: DatabaseService + 'static,
    M: MultiBeaconClientTrait + 'static,
    G: GossipClientTrait + 'static,
{
    pub fn new(
        auctioneer: Arc<A>,
        db: Arc<DB>,
        gossiper: Arc<G>,
        broadcasters: Vec<Arc<BlockBroadcaster>>,
        multi_beacon_client: Arc<M>,
        chain_info: Arc<ChainInfo>,
        slot_update_subscription: Sender<Sender<ChainUpdate>>,
        validator_preferences: Arc<ValidatorPreferences>,
        gossip_receiver: Receiver<GossipedMessage>,
        relay_config: RelayConfig,
    ) -> Self {
        let api = Self {
            auctioneer,
            db,
            gossiper,
            broadcasters,
            multi_beacon_client,
            curr_slot_info: Arc::new(RwLock::new((0, None))),
            chain_info,
            validator_preferences,
            relay_config,
        };

        // Spin up gossip processing task
        let api_clone = api.clone();
        tokio::spawn(async move {
            api_clone.process_gossiped_info(gossip_receiver).await;
        });

        // Spin up the housekeep task
        let api_clone = api.clone();
        tokio::spawn(async move {
            if let Err(err) = api_clone.housekeep(slot_update_subscription).await {
                error!(
                    error = %err,
                    "ProposerApi. housekeep task encountered an error",
                );
            }
        });

        api
    }

    /// Implements this API: <https://ethereum.github.io/builder-specs/#/Builder/status>
    pub async fn status(
        Extension(_proposer_api): Extension<Arc<ProposerApi<A, DB, M, G>>>,
    ) -> Result<impl IntoResponse, ProposerApiError> {
        Ok(StatusCode::OK)
    }

    /// Registers a batch of validators to the relay.
    ///
    /// This function accepts a list of `SignedValidatorRegistration` objects and performs the
    /// following steps:
    /// 1. Validates the registration timestamp of each validator.
    /// 2. Checks if the validator is known in the validator registry.
    /// 3. Verifies the signature of each registration.
    /// 4. Writes validated registrations to the registry.
    ///
    /// If all registrations in the batch fail validation, an error is returned.
    ///
    /// Implements this API: <https://ethereum.github.io/builder-specs/#/Builder/registerValidator>
    pub async fn register_validators(
        Extension(proposer_api): Extension<Arc<ProposerApi<A, DB, M, G>>>,
        headers: HeaderMap,
        Json(registrations): Json<Vec<SignedValidatorRegistration>>,
    ) -> Result<StatusCode, ProposerApiError> {
        if registrations.is_empty() {
            return Err(ProposerApiError::EmptyRequest)
        }

        let request_id = extract_request_id(&headers);

        let mut trace = RegisterValidatorsTrace { receive: utcnow_ns(), ..Default::default() };

        // Get optional api key from headers
        let api_key = headers.get("x-api-key").and_then(|key| key.to_str().ok());

        let pool_name = match api_key {
            Some(api_key) => match proposer_api.db.get_validator_pool_name(api_key).await? {
                Some(pool_name) => Some(pool_name),
                None => {
                    warn!("Invalid api key provided");
                    return Err(ProposerApiError::InvalidApiKey)
                }
            },
            None => None,
        };

        // Set using default preferences from config
        let mut validator_preferences = ValidatorPreferences {
            filtering: proposer_api.validator_preferences.filtering,
            trusted_builders: proposer_api.validator_preferences.trusted_builders.clone(),
            header_delay: proposer_api.validator_preferences.header_delay,
            gossip_blobs: proposer_api.validator_preferences.gossip_blobs,
        };

        let preferences_header = headers.get("x-preferences");
        let preferences = match preferences_header {
            Some(preferences_header) => {
                let decoded_prefs: PreferencesHeader =
                    serde_json::from_str(preferences_header.to_str()?)?;
                Some(decoded_prefs)
            }
            None => None,
        };

        if let Some(preferences) = preferences {
            // Overwrite preferences if they are provided

            if let Some(filtering) = preferences.filtering {
                validator_preferences.filtering = filtering;
            } else if let Some(censoring) = preferences.censoring {
                validator_preferences.filtering = match censoring {
                    true => Filtering::Regional,
                    false => Filtering::Global,
                };
            }

            if let Some(trusted_builders) = preferences.trusted_builders {
                validator_preferences.trusted_builders = Some(trusted_builders);
            }

            if let Some(header_delay) = preferences.header_delay {
                validator_preferences.header_delay = header_delay;
            }

            if let Some(gossip_blobs) = preferences.gossip_blobs {
                validator_preferences.gossip_blobs = gossip_blobs;
            }
        }

        let user_agent =
            headers.get("user-agent").and_then(|v| v.to_str().ok()).map(|v| v.to_string());

        let (head_slot, _) = *proposer_api.curr_slot_info.read().await;
        let num_registrations = registrations.len();
        trace!(
            request_id = %request_id,
            event = "register_validators",
            head_slot = head_slot,
            num_registrations = num_registrations,
        );

        // Bulk check if the validators are known
        let registration_pub_keys =
            registrations.iter().map(|r| r.message.public_key.clone()).collect();
        let known_pub_keys = proposer_api.db.check_known_validators(registration_pub_keys).await?;

        // Check each registration
        let mut valid_registrations = Vec::with_capacity(known_pub_keys.len());

        let mut handles = Vec::with_capacity(registrations.len());

        for mut registration in registrations {
            let proposer_api_clone = proposer_api.clone();
            let start_time = Instant::now();

            let pub_key = registration.message.public_key.clone();

            trace!(
                request_id = %request_id,
                pub_key = ?pub_key,
                fee_recipient = %registration.message.fee_recipient,
                gas_limit = registration.message.gas_limit,
                timestamp = registration.message.timestamp,
            );

            if !known_pub_keys.contains(&pub_key) {
                warn!(
                    request_id = %request_id,
                    pub_key = ?pub_key,
                    "Registration for unknown validator",
                );
                continue
            }

            if !proposer_api_clone.db.is_registration_update_required(&registration).await? {
                trace!(
                    request_id = %request_id,
                    pub_key = ?pub_key,
                    "Registration update not required",
                );
                valid_registrations.push(registration);
                continue
            }

            let handle = tokio::task::spawn_blocking(move || {
                let res = match proposer_api_clone.validate_registration(&mut registration) {
                    Ok(_) => Some(registration),
                    Err(err) => {
                        warn!(
                            request_id = %request_id,
                            err = %err,
                            pub_key = ?pub_key,
                            "Failed to register validator",
                        );
                        None
                    }
                };

                trace!(
                    request_id = %request_id,
                    pub_key = ?pub_key,
                    elapsed_time = %start_time.elapsed().as_nanos(),
                );

                res
            });
            handles.push(handle);
        }

        for handle in handles {
            let reg = handle.await.map_err(|_| ProposerApiError::InternalServerError)?;
            if let Some(reg) = reg {
                valid_registrations.push(reg);
            }
        }

        let successful_registrations = valid_registrations.len();

        // Bulk write registrations to db
        tokio::spawn(async move {
            // Add validator preferences to each registration
            let mut valid_registrations_infos = Vec::new();

            for reg in valid_registrations {
                let mut preferences = validator_preferences.clone();

                if proposer_api
                    .auctioneer
                    .is_primev_proposer(&reg.message.public_key)
                    .await
                    .unwrap_or_default()
                {
                    preferences.trusted_builders = Some(vec!["PrimevBuilder".to_string()]);
                }

                valid_registrations_infos
                    .push(ValidatorRegistrationInfo { registration: reg, preferences });
            }

            if let Err(err) = proposer_api
                .db
                .save_validator_registrations(valid_registrations_infos, pool_name, user_agent)
                .await
            {
                error!(
                    request_id = %request_id,
                    err = %err,
                    "failed to save validator registrations",
                );
            }
        });

        trace.registrations_complete = utcnow_ns();

        info!(
            request_id = %request_id,
            trace = ?trace,
            successful_registrations = successful_registrations,
            failed_registrations = num_registrations - successful_registrations,
        );

        Ok(StatusCode::OK)
    }

    /// Retrieves the best bid header for the specified slot, parent hash, and public key.
    ///
    /// This function accepts a slot number, parent hash and public_key.
    /// 1. Validates that the request's slot is not older than the head slot.
    /// 2. Validates the request timestamp to ensure it's not too late.
    /// 3. Fetches the best bid for the given parameters from the auctioneer.
    ///
    /// The function returns a JSON response containing the best bid if found.
    ///
    /// Implements this API: <https://ethereum.github.io/builder-specs/#/Builder/getHeader>
    pub async fn get_header(
        Extension(proposer_api): Extension<Arc<ProposerApi<A, DB, M, G>>>,
        headers: HeaderMap,
        Path(GetHeaderParams { slot, parent_hash, public_key }): Path<GetHeaderParams>,
    ) -> Result<impl IntoResponse, ProposerApiError> {
        if proposer_api.auctioneer.kill_switch_enabled().await? {
            return Err(ProposerApiError::ServiceUnavailableError)
        }

        let request_id = extract_request_id(&headers);

        let mut trace = GetHeaderTrace { receive: utcnow_ns(), ..Default::default() };

        let (head_slot, duty) = proposer_api.curr_slot_info.read().await.clone();
        debug!(
            request_id = %request_id,
            event = "get_header",
            head_slot = head_slot,
            request_ts = trace.receive,
            slot = slot,
            parent_hash = ?parent_hash,
            public_key = ?public_key,
        );

        let bid_request = BidRequest { slot, parent_hash, public_key };

        // Dont allow requests for past slots
        if bid_request.slot < head_slot {
            debug!(request_id = %request_id, "request for past slot");
            return Err(ProposerApiError::RequestForPastSlot {
                request_slot: bid_request.slot,
                head_slot,
            })
        }

        // Only return a bid if there is a proposer connected this slot.
        if duty.is_none() {
            debug!(%request_id, "proposer duty not found");
            return Err(ProposerApiError::ProposerNotRegistered)
        }
        let _duty = duty.unwrap();

        let _ms_into_slot = match proposer_api.validate_bid_request_time(&bid_request) {
            Ok(ms_into_slot) => ms_into_slot,
            Err(err) => {
                warn!(request_id = %request_id, err = %err, "invalid bid request time");
                return Err(err)
            }
        };
        trace.validation_complete = utcnow_ns();

        let user_agent =
            headers.get("user-agent").and_then(|v| v.to_str().ok()).map(|v| v.to_string());

        // Get best bid from auctioneer
        let get_best_bid_res = proposer_api
            .auctioneer
            .get_best_bid(bid_request.slot, &bid_request.parent_hash, &bid_request.public_key)
            .await;
        trace.best_bid_fetched = utcnow_ns();
        info!(request_id = %request_id, trace = ?trace, "best bid fetched");

        match get_best_bid_res {
            Ok(Some(bid)) => {
                if bid.value() == U256::ZERO {
                    warn!(request_id = %request_id, "best bid value is 0");
                    return Err(ProposerApiError::BidValueZero)
                }

                debug!(
                    request_id = %request_id,
                    value = ?bid.value(),
                    block_hash = ?bid.block_hash(),
                    "delivering bid",
                );

                // Save trace to DB
                proposer_api
                    .save_get_header_call(
                        slot,
                        bid_request.parent_hash,
                        bid_request.public_key,
                        bid.block_hash().clone(),
                        trace,
                        request_id,
                        user_agent,
                    )
                    .await;

                // Return header
                Ok(axum::Json(bid))
            }
            Ok(None) => {
                warn!(request_id = %request_id, "no bid found");
                Err(ProposerApiError::NoBidPrepared)
            }
            Err(err) => {
                error!(request_id = %request_id, error = %err, "error getting bid");
                Err(ProposerApiError::InternalServerError)
            }
        }
    }

    /// Retrieves the best bid header (with inclusion proof) for the specified slot, parent hash,
    /// and public key.
    ///
    /// This function accepts a slot number, parent hash and public_key.
    /// 1. Validates that the request's slot is not older than the head slot.
    /// 2. Validates the request timestamp to ensure it's not too late.
    /// 3. Fetches the best bid for the given parameters from the auctioneer.
    /// 4. Fetches the inclusion proof for the best bid.
    ///
    /// The function returns a JSON response containing the best bid and inclusion proofs if found.
    ///
    /// Implements this API: <https://docs.boltprotocol.xyz/technical-docs/api/builder#get_header_with_proofs>
    pub async fn get_header_with_proofs(
        Extension(proposer_api): Extension<Arc<ProposerApi<A, DB, M, G>>>,
        headers: HeaderMap,
        Path(GetHeaderParams { slot, parent_hash, public_key }): Path<GetHeaderParams>,
    ) -> Result<impl IntoResponse, ProposerApiError> {
        let request_id = Uuid::new_v4();
        let mut trace = GetHeaderTrace { receive: utcnow_ns(), ..Default::default() };

        let (head_slot, _) = *proposer_api.curr_slot_info.read().await;
        debug!(
            request_id = %request_id,
            event = "get_header_with_proofs",
            head_slot = head_slot,
            request_ts = trace.receive,
            slot = slot,
            parent_hash = ?parent_hash,
            public_key = ?public_key,
        );

        let bid_request = BidRequest { slot, parent_hash, public_key };

        // Dont allow requests for past slots
        if bid_request.slot < head_slot {
            warn!(request_id = %request_id, "request for past slot");
            return Err(ProposerApiError::RequestForPastSlot {
                request_slot: bid_request.slot,
                head_slot,
            })
        }

        if let Err(err) = proposer_api.validate_bid_request_time(&bid_request) {
            warn!(request_id = %request_id, err = %err, "invalid bid request time");
            return Err(err)
        }
        trace.validation_complete = utcnow_ns();

        // Get best bid from auctioneer
        let get_best_bid_res = proposer_api
            .auctioneer
            .get_best_bid(bid_request.slot, &bid_request.parent_hash, &bid_request.public_key)
            .await;
        trace.best_bid_fetched = utcnow_ns();
        info!(request_id = %request_id, trace = ?trace, "best bid fetched");

        let user_agent =
            headers.get("user-agent").and_then(|v| v.to_str().ok()).map(|v| v.to_string());

        match get_best_bid_res {
            Ok(Some(mut bid)) => {
                if bid.value() == U256::ZERO {
                    warn!(request_id = %request_id, "best bid value is 0");
                    return Err(ProposerApiError::BidValueZero)
                }

                // Save trace to DB
                proposer_api
                    .save_get_header_call(
                        slot,
                        bid_request.parent_hash,
                        bid_request.public_key.clone(),
                        bid.block_hash().clone(),
                        trace,
                        request_id,
                        user_agent,
                    )
                    .await;

                // If the block value is greater than the max value to verify, return the bid
                // without proofs.
                let value_above_max_to_verify = proposer_api
                    .relay_config
                    .constraints_api_config
                    .max_block_value_to_verify_wei
                    .map_or(false, |max| bid.value() > max);
                if value_above_max_to_verify {
                    info!(
                        %request_id,
                        slot,
                        value = ?bid.value(),
                        "block value is greater than max value to verify, returning bid without proofs",
                    );
                    return Ok(axum::Json(bid))
                }

                // Get inclusion proofs
                let proofs = proposer_api
                    .auctioneer
                    .get_inclusion_proof(slot, &bid_request.public_key, bid.block_hash())
                    .await?;

                // Attach the proofs to the bid before sending it back
                if let Some(proofs) = proofs {
                    bid.set_inclusion_proofs(proofs);

                    info!(
                        request_id = %request_id,
                        slot,
                        value = ?bid.value(),
                        block_hash = ?bid.block_hash(),
                        "delivering bid with proofs",
                    );
                } else {
                    // Check whether we had constraints saved in the auctioneer.
                    // If so, this is an internal error and we cannot return a valid bid.
                    let constraints =
                        proposer_api.auctioneer.get_constraints(slot).await?.unwrap_or_default();

                    if !constraints.is_empty() {
                        error!(
                            request_id = %request_id,
                            slot,
                            block_hash = ?bid.block_hash(),
                            "no inclusion proofs found from auctioneer for bid, but constraints were saved",
                        );
                        return Err(ProposerApiError::InternalServerError)
                    }

                    info!(
                        request_id = %request_id,
                        slot,
                        value = ?bid.value(),
                        block_hash = ?bid.block_hash(),
                        "delivering bid with empty proofs, no constraints found",
                    );
                }

                // Return header with proofs
                Ok(axum::Json(bid))
            }
            Ok(None) => {
                warn!(request_id = %request_id, "no bid found");
                Err(ProposerApiError::NoBidPrepared)
            }
            Err(err) => {
                error!(request_id = %request_id, error = %err, "error getting bid");
                Err(ProposerApiError::InternalServerError)
            }
        }
    }

    /// Retrieves the execution payload for a given blinded beacon block.
    ///
    /// This function accepts a `SignedBlindedBeaconBlock` as input and performs several steps:
    /// 1. Validates the proposer index and verifies the block's signature.
    /// 2. Retrieves the corresponding execution payload from the auctioneer.
    /// 3. Validates the payload and publishes it to the multi-beacon client.
    /// 4. Optionally broadcasts the payload to `broadcasters` (e.g., bloXroute, Fiber).
    /// 5. Stores the delivered payload information to database.
    /// 6. Returns the unblinded payload to proposer.
    ///
    /// Implements this API: <https://ethereum.github.io/builder-specs/#/Builder/submitBlindedBlock>
    pub async fn get_payload(
        Extension(proposer_api): Extension<Arc<ProposerApi<A, DB, M, G>>>,
        headers: HeaderMap,
        req: Request<Body>,
    ) -> Result<impl IntoResponse, ProposerApiError> {
        let request_id = extract_request_id(&headers);

        let mut trace = GetPayloadTrace { receive: utcnow_ns(), ..Default::default() };

        let user_agent =
            headers.get("user-agent").and_then(|v| v.to_str().ok()).map(|v| v.to_string());

        let signed_blinded_block: SignedBlindedBeaconBlock =
            match deserialize_get_payload_bytes(req).await {
                Ok(signed_block) => signed_block,
                Err(err) => {
                    warn!(
                        request_id = %request_id,
                        event = "get_payload",
                        error = %err,
                        "failed to deserialize signed block",
                    );
                    return Err(err)
                }
            };
        let block_hash =
            signed_blinded_block.message().body().execution_payload_header().block_hash().clone();

        let slot = signed_blinded_block.message().slot();

        // Broadcast get payload request
        if let Err(e) = proposer_api
            .gossiper
            .broadcast_get_payload(BroadcastGetPayloadParams {
                signed_blinded_beacon_block: signed_blinded_block.clone(),
                request_id,
            })
            .await
        {
            error!(request_id = %request_id, error = %e, "failed to broadcast get payload");
        };

        match proposer_api
            ._get_payload(signed_blinded_block, &mut trace, &request_id, user_agent)
            .await
        {
            Ok(get_payload_response) => Ok(axum::Json(get_payload_response)),
            Err(err) => {
                // Save error to DB
                if let Err(err) = proposer_api
                    .db
                    .save_failed_get_payload(slot, block_hash, err.to_string(), trace)
                    .await
                {
                    error!(err = ?err, "error saving failed get payload");
                }

                Err(err)
            }
        }
    }

    pub async fn _get_payload(
        &self,
        mut signed_blinded_block: SignedBlindedBeaconBlock,
        trace: &mut GetPayloadTrace,
        request_id: &Uuid,
        user_agent: Option<String>,
    ) -> Result<GetPayloadResponse, ProposerApiError> {
        let block_hash =
            signed_blinded_block.message().body().execution_payload_header().block_hash().clone();

        let (head_slot, slot_duty) = self.curr_slot_info.read().await.clone();

        info!(
            request_id = %request_id,
            event = "get_payload",
            head_slot = head_slot,
            request_ts = trace.receive,
            block_hash = ?block_hash,
        );

        // Verify that the request is for the current slot
        if signed_blinded_block.message().slot() <= head_slot {
            warn!(request_id = %request_id, "request for past slot");
            return Err(ProposerApiError::RequestForPastSlot {
                request_slot: signed_blinded_block.message().slot(),
                head_slot,
            })
        }

        // Verify that we have a proposer connected for the current proposal
        if slot_duty.is_none() {
            warn!(request_id = %request_id, "no slot proposer duty");
            return Err(ProposerApiError::ProposerNotRegistered)
        }
        let slot_duty = slot_duty.unwrap();

        if let Err(err) =
            self.validate_proposal_coordinate(&signed_blinded_block, &slot_duty, head_slot).await
        {
            warn!(request_id = %request_id, error = %err, "invalid proposal coordinate");
            return Err(err)
        }
        trace.proposer_index_validated = utcnow_ns();

        let proposer_public_key = slot_duty.entry.registration.message.public_key;
        if let Err(err) = self.verify_signed_blinded_block_signature(
            &mut signed_blinded_block,
            &proposer_public_key,
            self.chain_info.genesis_validators_root,
            &self.chain_info.context,
        ) {
            warn!(request_id = %request_id, error = %err, "invalid signature");
            return Err(ProposerApiError::InvalidSignature(err))
        }
        trace.signature_validated = utcnow_ns();

        // Get execution payload from auctioneer
        let payload_result = self
            .get_execution_payload(
                signed_blinded_block.message().slot(),
                &proposer_public_key,
                &block_hash,
                request_id,
            )
            .await;

        let mut versioned_payload = match payload_result {
            Ok(p) => p,
            Err(err) => {
                error!(
                    request_id = %request_id,
                    slot = signed_blinded_block.message().slot(),
                    proposer_public_key = ?proposer_public_key,
                    block_hash = ?block_hash,
                    error = %err,
                    "No payload found for slot"
                );
                return Err(ProposerApiError::NoExecutionPayloadFound)
            }
        };
        info!(request_id = %request_id, "found payload for blinded signed block");
        trace.payload_fetched = utcnow_ns();

        // Check if get_payload has already been called
        if let Err(err) = self
            .auctioneer
            .check_and_set_last_slot_and_hash_delivered(
                signed_blinded_block.message().slot(),
                &block_hash,
            )
            .await
        {
            match err {
                AuctioneerError::AnotherPayloadAlreadyDeliveredForSlot => {
                    warn!(request_id = %request_id, "validator called get_payload twice for different block hashes");
                    return Err(ProposerApiError::AuctioneerError(err))
                }
                AuctioneerError::PastSlotAlreadyDelivered => {
                    warn!(request_id = %request_id, "validator called get_payload for past slot");
                    return Err(ProposerApiError::AuctioneerError(err))
                }
                _ => {
                    // If error was internal carry on
                    error!(request_id = %request_id, error = %err, "error checking and setting last slot and hash delivered");
                }
            }
        }

        // Handle early/late requests
        if let Err(err) = self
            .await_and_validate_slot_start_time(&signed_blinded_block, trace.receive, request_id)
            .await
        {
            warn!(request_id = %request_id, error = %err, "get_payload was sent too late");

            // Save too late request to db for debugging
            if let Err(db_err) = self
                .db
                .save_too_late_get_payload(
                    signed_blinded_block.message().slot(),
                    &proposer_public_key,
                    &block_hash,
                    trace.receive,
                    trace.payload_fetched,
                )
                .await
            {
                error!(request_id = %request_id, error = %db_err, "failed to save too late get payload");
            }

            return Err(err)
        }

<<<<<<< HEAD
        if let Err(err) =
            self.validate_block_equality(&mut versioned_payload, &signed_blinded_block, request_id)
        {
=======
        if let Err(err) = self.validate_block_equality(&mut versioned_payload, &signed_blinded_block, request_id) {
>>>>>>> 9d9e444c
            error!(
                %request_id,
                error = %err,
                "execution payload invalid, does not match known ExecutionPayload",
            );
            return Err(err)
        }

<<<<<<< HEAD
        trace.validation_complete = utcnow_ns();
=======
        trace.validation_complete = get_nanos_timestamp()?;
>>>>>>> 9d9e444c

        let unblinded_payload =
            match unblind_beacon_block(&signed_blinded_block, &versioned_payload) {
                Ok(unblinded_payload) => Arc::new(unblinded_payload),
                Err(err) => {
                    warn!(request_id = %request_id, error = %err, "payload type mismatch");
                    return Err(ProposerApiError::PayloadTypeMismatch)
                }
            };
        let payload = Arc::new(versioned_payload);

        if self.validator_preferences.gossip_blobs ||
            !matches!(self.chain_info.network, Network::Mainnet)
        {
            info!(?request_id, "gossip blobs: about to gossip blobs");
            let self_clone = self.clone();
            let unblinded_payload_clone = unblinded_payload.clone();
            let req_id = *request_id;
            tokio::spawn(async move {
                self_clone.gossip_blobs(unblinded_payload_clone, req_id).await;
            });
        }

        let is_trusted_proposer = self.is_trusted_proposer(&proposer_public_key).await?;

        // Publish and validate payload with multi-beacon-client
        let fork = unblinded_payload.version();

        let (tx, rx) = oneshot::channel();

        let self_clone = self.clone();
        let unblinded_payload_clone = unblinded_payload.clone();
        let request_id_clone = *request_id;
        let mut trace_clone = *trace;
        let payload_clone = payload.clone();

        tokio::spawn(async move {
            if let Err(err) = self_clone
                .multi_beacon_client
                .publish_block(
                    unblinded_payload_clone.clone(),
                    Some(BroadcastValidation::ConsensusAndEquivocation),
                    fork,
                )
                .await
            {
                error!(request_id = %request_id_clone, error = %err, "error publishing block");
            };

            trace_clone.beacon_client_broadcast = utcnow_ns();

            // Broadcast payload to all broadcasters
            self_clone.broadcast_signed_block(
                unblinded_payload_clone.clone(),
                Some(BroadcastValidation::Gossip),
                &request_id_clone,
            );
            trace_clone.broadcaster_block_broadcast = utcnow_ns();

            // While we wait for the block to propagate, we also store the payload information
            trace_clone.on_deliver_payload = utcnow_ns();
            self_clone
                .save_delivered_payload_info(
                    payload_clone,
                    &signed_blinded_block,
                    &proposer_public_key,
                    trace_clone,
                    &request_id_clone,
                    user_agent,
                )
                .await;

            if !is_trusted_proposer && tx.send(()).is_err() {
                error!(request_id = %request_id_clone, "Error sending beacon client response, receiver dropped");
            }
        });

        if !is_trusted_proposer {
            if (rx.await).is_ok() {
                info!(request_id = %request_id, trace = ?trace, "Payload published and saved!")
            } else {
                error!(request_id = %request_id, "Error in beacon client publishing");
                return Err(ProposerApiError::InternalServerError)
            }

            // Calculate the remaining time needed to reach the target propagation duration.
            // Conditionally pause the execution until we hit
            // `TARGET_GET_PAYLOAD_PROPAGATION_DURATION_MS` to allow the block to
            // propagate through the network.
            let elapsed_since_propagate_start_ms =
                (utcnow_ns().saturating_sub(trace.beacon_client_broadcast)) / 1_000_000;
            let remaining_sleep_ms = self
                .relay_config
                .target_get_payload_propagation_duration_ms
                .saturating_sub(elapsed_since_propagate_start_ms);
            if remaining_sleep_ms > 0 {
                sleep(Duration::from_millis(remaining_sleep_ms)).await;
            }
        }

        let get_payload_response = match GetPayloadResponse::try_from_execution_payload(&payload) {
            Some(get_payload_response) => get_payload_response,
            None => {
                error!(
                    request_id = %request_id,
                    "payload type mismatch getting payload response from execution payload.
                    All previous validation steps have passed, this should not happen",
                );
                return Err(ProposerApiError::PayloadTypeMismatch)
            }
        };

        // Return response
        info!(request_id = %request_id, trace = ?trace, timestamp = utcnow_ns(), "delivering payload");
        Ok(get_payload_response)
    }
}

// HELPERS
impl<A, DB, M, G> ProposerApi<A, DB, M, G>
where
    A: Auctioneer + 'static,
    DB: DatabaseService + 'static,
    M: MultiBeaconClientTrait + 'static,
    G: GossipClientTrait + 'static,
{
    /// Validate a single registration.
    pub fn validate_registration(
        &self,
        registration: &mut SignedValidatorRegistration,
    ) -> Result<(), ProposerApiError> {
        // Validate registration time
        self.validate_registration_time(registration)?;

        // Verify the signature
        let message = &mut registration.message;
        let public_key = &message.public_key.clone();
        if let Err(err) = verify_signed_builder_message(
            message,
            &registration.signature,
            public_key,
            &self.chain_info.context,
        ) {
            return Err(ProposerApiError::InvalidSignature(err))
        }

        Ok(())
    }

    /// Validates the timestamp in a `SignedValidatorRegistration` message.
    ///
    /// - Ensures the timestamp is not too early (before genesis time)
    /// - Ensures the timestamp is not too far in the future (current time + 10 seconds).
    fn validate_registration_time(
        &self,
        registration: &SignedValidatorRegistration,
    ) -> Result<(), ProposerApiError> {
        let registration_timestamp = registration.message.timestamp as i64;
        let registration_timestamp_upper_bound =
            (get_current_unix_time_in_nanos() / 1_000_000_000) as i64 + 10;

        if registration_timestamp < self.chain_info.genesis_time_in_secs as i64 {
            return Err(ProposerApiError::TimestampTooEarly {
                timestamp: registration_timestamp as u64,
                min_timestamp: self.chain_info.genesis_time_in_secs,
            })
        } else if registration_timestamp > registration_timestamp_upper_bound {
            return Err(ProposerApiError::TimestampTooFarInTheFuture {
                timestamp: registration_timestamp as u64,
                max_timestamp: registration_timestamp_upper_bound as u64,
            })
        }

        Ok(())
    }

    /// Validates that the bid request is not sent too late within the current slot.
    ///
    /// - Only allows requests for the current slot until a certain cutoff time.
    ///
    /// Returns how many ms we are into the slot if ok.
    fn validate_bid_request_time(&self, bid_request: &BidRequest) -> Result<u64, ProposerApiError> {
        let curr_timestamp_ms = utcnow_ms() as i64;
        let slot_start_timestamp = self.chain_info.genesis_time_in_secs +
            (bid_request.slot * self.chain_info.seconds_per_slot);
        let ms_into_slot = curr_timestamp_ms.saturating_sub((slot_start_timestamp * 1000) as i64);

        if ms_into_slot > GET_HEADER_REQUEST_CUTOFF_MS {
            warn!(curr_timestamp_ms = curr_timestamp_ms, slot = bid_request.slot, "get_request");

            return Err(ProposerApiError::GetHeaderRequestTooLate {
                ms_into_slot: ms_into_slot as u64,
                cutoff: GET_HEADER_REQUEST_CUTOFF_MS as u64,
            })
        }

        Ok(ms_into_slot.max(0) as u64)
    }

    /// Validates the proposal coordinate of a given `SignedBlindedBeaconBlock`.
    ///
    /// - Compares the proposer index of the block with the expected index for the current slot.
    /// - Compares the api `head_slot` with the `slot_duty` slot.
    /// - Compares the `slot_duty.slot` with the signed blinded block slot.
    async fn validate_proposal_coordinate(
        &self,
        signed_blinded_block: &SignedBlindedBeaconBlock,
        slot_duty: &BuilderGetValidatorsResponseEntry,
        head_slot: u64,
    ) -> Result<(), ProposerApiError> {
        let actual_index = signed_blinded_block.message().proposer_index();
        let expected_index = slot_duty.validator_index;

        if expected_index != actual_index {
            return Err(ProposerApiError::UnexpectedProposerIndex {
                expected: expected_index,
                actual: actual_index,
            })
        }

        if head_slot + 1 != slot_duty.slot {
            return Err(ProposerApiError::InternalSlotMismatchesWithSlotDuty {
                internal_slot: head_slot,
                slot_duty_slot: slot_duty.slot,
            })
        }

        if slot_duty.slot != signed_blinded_block.message().slot() {
            return Err(ProposerApiError::InvalidBlindedBlockSlot {
                internal_slot: slot_duty.slot,
                blinded_block_slot: signed_blinded_block.message().slot(),
            })
        }

        Ok(())
    }

    /// Validates that the `SignedBlindedBeaconBlock` matches the known `ExecutionPayload`.
    ///
    /// - Checks the fork versions match.
    /// - Checks the equality of the local and provided header.
    /// - Checks the equality of the kzg commitments.
    /// - Returns `Ok(())` if the `ExecutionPayloadHeader` matches.
    /// - Returns `Err(ProposerApiError)` for mismatching or invalid headers.
    fn validate_block_equality(
        &self,
        local_versioned_payload: &mut PayloadAndBlobs,
        provided_signed_blinded_block: &SignedBlindedBeaconBlock,
        request_id: &Uuid,
    ) -> Result<(), ProposerApiError> {
        let message = provided_signed_blinded_block.message();
        let body = message.body();
        let provided_header = body.execution_payload_header();

        let local_header =
<<<<<<< HEAD
            match try_execution_header_from_payload(&mut local_versioned_payload.execution_payload)
            {
=======
            match try_execution_header_from_payload(&mut local_versioned_payload.execution_payload) {
>>>>>>> 9d9e444c
                Ok(header) => header,
                Err(err) => {
                    error!(
                        %request_id,
                        error = %err,
                        "error converting execution payload to header",
                    );
<<<<<<< HEAD
                    return Err(err.into())
=======
                    return Err(err.into());
>>>>>>> 9d9e444c
                }
            };

        match local_header {
            ExecutionPayloadHeader::Bellatrix(local_header) => {
                let provided_header =
                    provided_header.bellatrix().ok_or(ProposerApiError::PayloadTypeMismatch)?;
                if local_header != *provided_header {
<<<<<<< HEAD
                    return Err(ProposerApiError::BlindedBlockAndPayloadHeaderMismatch)
=======
                    return Err(ProposerApiError::BlindedBlockAndPayloadHeaderMismatch);
>>>>>>> 9d9e444c
                }
            }
            ExecutionPayloadHeader::Capella(local_header) => {
                let provided_header =
                    provided_header.capella().ok_or(ProposerApiError::PayloadTypeMismatch)?;
                if local_header != *provided_header {
<<<<<<< HEAD
                    return Err(ProposerApiError::BlindedBlockAndPayloadHeaderMismatch)
=======
                    return Err(ProposerApiError::BlindedBlockAndPayloadHeaderMismatch);
>>>>>>> 9d9e444c
                }
            }
            ExecutionPayloadHeader::Deneb(local_header) => {
                let provided_header =
                    provided_header.deneb().ok_or(ProposerApiError::PayloadTypeMismatch)?;
                if local_header != *provided_header {
<<<<<<< HEAD
                    return Err(ProposerApiError::BlindedBlockAndPayloadHeaderMismatch)
                }

                let local_kzg_commitments = local_versioned_payload
                    .blobs_bundle
                    .as_ref()
                    .map(|bundle| &bundle.commitments)
                    .ok_or(ProposerApiError::BlobKzgCommitmentsMismatch)?;

                let provided_kzg_commitments = body
                    .blob_kzg_commitments()
                    .ok_or(ProposerApiError::BlobKzgCommitmentsMismatch)?;

                if local_kzg_commitments != provided_kzg_commitments {
                    return Err(ProposerApiError::BlobKzgCommitmentsMismatch)
=======
                    return Err(ProposerApiError::BlindedBlockAndPayloadHeaderMismatch);
>>>>>>> 9d9e444c
                }

                let local_kzg_commitments = local_versioned_payload
                    .blobs_bundle
                    .as_ref()
                    .map(|bundle| &bundle.commitments)
                    .ok_or(ProposerApiError::BlobKzgCommitmentsMismatch)?;

                let provided_kzg_commitments = body
                    .blob_kzg_commitments()
                    .ok_or(ProposerApiError::BlobKzgCommitmentsMismatch)?;

                if local_kzg_commitments != provided_kzg_commitments {
                    return Err(ProposerApiError::BlobKzgCommitmentsMismatch);
                }
            }
        }

        Ok(())
    }

    fn verify_signed_blinded_block_signature(
        &self,
        signed_blinded_beacon_block: &mut SignedBlindedBeaconBlock,
        public_key: &BlsPublicKey,
        genesis_validators_root: Root,
        context: &Context,
    ) -> Result<(), ethereum_consensus::Error> {
        let slot = signed_blinded_beacon_block.message().slot();
        match signed_blinded_beacon_block {
            SignedBlindedBeaconBlock::Bellatrix(block) => verify_signed_consensus_message(
                &mut block.message,
                &block.signature,
                public_key,
                context,
                Some(slot),
                Some(genesis_validators_root),
            ),
            SignedBlindedBeaconBlock::Capella(block) => verify_signed_consensus_message(
                &mut block.message,
                &block.signature,
                public_key,
                context,
                Some(slot),
                Some(genesis_validators_root),
            ),
            SignedBlindedBeaconBlock::Deneb(block) => verify_signed_consensus_message(
                &mut block.message,
                &block.signature,
                public_key,
                context,
                Some(slot),
                Some(genesis_validators_root),
            ),
        }
    }

    /// `broadcast_signed_block` sends the provided signed block to all registered broadcasters
    /// (e.g., BloXroute, Fiber).
    fn broadcast_signed_block(
        &self,
        signed_block: Arc<VersionedSignedProposal>,
        broadcast_validation: Option<BroadcastValidation>,
        request_id: &Uuid,
    ) {
        info!("broadcasting signed block");

        if self.broadcasters.is_empty() {
            warn!("no broadcasters registered");
            return
        }

        for broadcaster in self.broadcasters.iter() {
            let broadcaster = broadcaster.clone();
            let block = signed_block.clone();
            let broadcast_validation = broadcast_validation.clone();
            let consensus_version = get_consensus_version(block.beacon_block());
            let request_id = *request_id;
            tokio::spawn(async move {
                info!(request_id = %request_id, broadcaster = %broadcaster.identifier(), "broadcast_signed_block");

                if let Err(err) = broadcaster
                    .broadcast_block(block, broadcast_validation, consensus_version)
                    .await
                {
                    warn!(
                        request_id = %request_id,
                        broadcaster = broadcaster.identifier(),
                        error = %err,
                        "error broadcasting signed block",
                    );
                }
            });
        }
    }

    /// If there are blobs in the unblinded payload, this function will send them directly to the
    /// beacon chain to be propagated async to the full block.
    async fn gossip_blobs(
        &self,
        unblinded_payload: Arc<VersionedSignedProposal>,
        request_id: Uuid,
    ) {
        let blob_sidecars = match BlobSidecars::try_from_unblinded_payload(
            unblinded_payload.clone(),
        ) {
            Ok(blob_sidecars) => blob_sidecars,
            Err(err) => {
                match err {
                    BuildBlobSidecarError::NoBlobsInPayload |
                    BuildBlobSidecarError::PayloadVersionBeforeBlobs => {}
                    error => {
                        error!(%request_id, ?error, "gossip blobs: failed to build blob sidecars for async gossiping");
                    }
                }
                return
            }
        };

        info!(%request_id, "gossip blobs: successfully built blob sidecars for request. Gossiping async..");

        // Send blob sidecars to beacon clients.
        let publish_blob_request = PublishBlobsRequest {
            blob_sidecars,
            beacon_root: unblinded_payload.beacon_block().message().parent_root(),
        };
        if let Err(error) = self.multi_beacon_client.publish_blobs(publish_blob_request).await {
            error!(%request_id, ?error, "gossip blobs: failed to gossip blob sidecars");
        }
    }

    /// This function should be run as a seperate async task.
    /// Will process new gossiped messages from
    async fn process_gossiped_info(&self, mut recveiver: Receiver<GossipedMessage>) {
        while let Some(msg) = recveiver.recv().await {
            if let GossipedMessage::GetPayload(payload) = msg {
                let api_clone = self.clone();
                tokio::spawn(async move {
                    let mut trace = GetPayloadTrace { receive: utcnow_ns(), ..Default::default() };
                    debug!(request_id = %payload.request_id, "processing gossiped payload");
                    match api_clone
                        ._get_payload(
                            payload.signed_blinded_beacon_block,
                            &mut trace,
                            &payload.request_id,
                            None,
                        )
                        .await
                    {
                        Ok(_get_payload_response) => {
                            debug!(request_id = %payload.request_id, "gossiped payload processed");
                        }
                        Err(err) => {
                            error!(request_id = %payload.request_id, error = %err, "error processing gossiped payload");
                        }
                    }
                });
            }
        }
    }

    /// Fetches the execution payload associated with a given slot, public key, and block hash.
    ///
    /// The function will retry until the slot cutoff is reached.
    async fn get_execution_payload(
        &self,
        slot: u64,
        pub_key: &BlsPublicKey,
        block_hash: &ByteVector<32>,
        request_id: &Uuid,
    ) -> Result<PayloadAndBlobs, ProposerApiError> {
        const RETRY_DELAY: Duration = Duration::from_millis(20);

        let slot_time =
            self.chain_info.genesis_time_in_secs + (slot * self.chain_info.seconds_per_slot);
        let slot_cutoff_millis = (slot_time * 1000) + GET_PAYLOAD_REQUEST_CUTOFF_MS as u64;

        let mut last_error: Option<ProposerApiError> = None;
        let mut first_try = true; // Try at least once to cover case where get_payload is called too late.
        while first_try || utcnow_ms() < slot_cutoff_millis {
            match self.auctioneer.get_execution_payload(slot, pub_key, block_hash).await {
                Ok(Some(versioned_payload)) => return Ok(versioned_payload),
                Ok(None) => {
                    warn!(request_id = %request_id, "execution payload not found");
                }
                Err(err) => {
                    error!(request_id = %request_id, error = %err, "error fetching execution payload");
                    last_error = Some(ProposerApiError::AuctioneerError(err));
                }
            }

            first_try = false;
            sleep(RETRY_DELAY).await;
        }

        error!(request_id = %request_id, "max retries reached trying to fetch execution payload");
        Err(last_error.unwrap_or_else(|| ProposerApiError::NoExecutionPayloadFound))
    }

    async fn await_and_validate_slot_start_time(
        &self,
        signed_blinded_block: &SignedBlindedBeaconBlock,
        request_time: u64,
        request_id: &Uuid,
    ) -> Result<(), ProposerApiError> {
        let (ms_into_slot, duration_until_slot_start) = calculate_slot_time_info(
            &self.chain_info,
            signed_blinded_block.message().slot(),
            request_time,
        );

        if duration_until_slot_start.as_millis() > 0 {
            info!(request_id = %request_id, "waiting until slot start t=0: {} ms", duration_until_slot_start.as_millis());
            sleep(duration_until_slot_start).await;
        } else if ms_into_slot > GET_PAYLOAD_REQUEST_CUTOFF_MS {
            return Err(ProposerApiError::GetPayloadRequestTooLate {
                cutoff: GET_PAYLOAD_REQUEST_CUTOFF_MS as u64,
                request_time: ms_into_slot as u64,
            })
        }
        Ok(())
    }

    async fn save_delivered_payload_info(
        &self,
        payload: Arc<PayloadAndBlobs>,
        signed_blinded_block: &SignedBlindedBeaconBlock,
        proposer_public_key: &BlsPublicKey,
        trace: GetPayloadTrace,
        request_id: &Uuid,
        user_agent: Option<String>,
    ) {
        let bid_trace = match self
            .auctioneer
            .get_bid_trace(
                signed_blinded_block.message().slot(),
                proposer_public_key,
                payload.execution_payload.block_hash(),
            )
            .await
        {
            Ok(Some(bt)) => bt,
            Ok(None) => {
                error!(request_id = %request_id, "bid trace not found");
                return
            }
            Err(err) => {
                error!(request_id = %request_id, error = %err, "error fetching bid trace from auctioneer");
                return
            }
        };

        let db = self.db.clone();
        let request_id = *request_id;
        tokio::spawn(async move {
            if let Err(err) =
                db.save_delivered_payload(&bid_trace, payload, &trace, user_agent).await
            {
                error!(request_id = %request_id, error = %err, "error saving payload to database");
            }
        });
    }

    async fn save_get_header_call(
        &self,
        slot: u64,
        parent_hash: ByteVector<32>,
        public_key: BlsPublicKey,
        best_block_hash: ByteVector<32>,
        trace: GetHeaderTrace,
        request_id: Uuid,
        user_agent: Option<String>,
    ) {
        let db = self.db.clone();

        tokio::spawn(async move {
            if let Err(err) = db
                .save_get_header_call(
                    slot,
                    parent_hash,
                    public_key,
                    best_block_hash,
                    trace,
                    user_agent,
                )
                .await
            {
                error!(request_id = %request_id, error = %err, "error saving get header call to database");
            }
        });
    }

    async fn is_trusted_proposer(
        &self,
        public_key: &BlsPublicKey,
    ) -> Result<bool, ProposerApiError> {
        let is_trusted_proposer = self.auctioneer.is_trusted_proposer(public_key).await?;
        Ok(is_trusted_proposer)
    }
}

async fn deserialize_get_payload_bytes(
    req: Request<Body>,
) -> Result<SignedBlindedBeaconBlock, ProposerApiError> {
    let body = req.into_body();
    let body_bytes = to_bytes(body, MAX_BLINDED_BLOCK_LENGTH).await?;
    Ok(serde_json::from_slice(&body_bytes)?)
}

// STATE SYNC
impl<A, DB, M, G> ProposerApi<A, DB, M, G>
where
    A: Auctioneer,
    DB: DatabaseService,
    M: MultiBeaconClientTrait,
    G: GossipClientTrait + 'static,
{
    /// Subscribes to slot head updater.
    /// Updates the current slot and next proposer duty.
    pub async fn housekeep(
        &self,
        slot_update_subscription: Sender<Sender<ChainUpdate>>,
    ) -> Result<(), SendError<Sender<ChainUpdate>>> {
        let (tx, mut rx) = mpsc::channel(20);
        slot_update_subscription.send(tx).await?;

        while let Some(slot_update) = rx.recv().await {
            match slot_update {
                ChainUpdate::SlotUpdate(slot_update) => {
                    self.handle_new_slot(slot_update).await;
                }
                ChainUpdate::PayloadAttributesUpdate(_) => {}
            }
        }

        Ok(())
    }

    /// Handle a new slot update.
    /// Updates the next proposer duty for the new slot.
    async fn handle_new_slot(&self, slot_update: SlotUpdate) {
        let epoch = slot_update.slot / self.chain_info.seconds_per_slot;
        info!(
            epoch = epoch,
            slot = slot_update.slot,
            slot_start_next_epoch = (epoch + 1) * SLOTS_PER_EPOCH,
            next_proposer_duty = ?slot_update.next_duty,
            "Updated head slot",
        );

        *self.curr_slot_info.write().await = (slot_update.slot, slot_update.next_duty);
    }
}

/// Calculates the time information for a given slot.
fn calculate_slot_time_info(
    chain_info: &ChainInfo,
    slot: u64,
    request_time: u64,
) -> (i64, Duration) {
    let slot_start_timestamp_in_secs =
        chain_info.genesis_time_in_secs + (slot * chain_info.seconds_per_slot);
    let ms_into_slot =
        (request_time / 1_000_000) as i64 - (slot_start_timestamp_in_secs * 1000) as i64;
    let duration_until_slot_start = chain_info.clock.duration_until_slot(slot);

    (ms_into_slot, duration_until_slot_start)
}

fn get_consensus_version(block: &SignedBeaconBlock) -> ethereum_consensus::Fork {
    match block {
        SignedBeaconBlock::Phase0(_) => ethereum_consensus::Fork::Phase0,
        SignedBeaconBlock::Altair(_) => ethereum_consensus::Fork::Altair,
        SignedBeaconBlock::Bellatrix(_) => ethereum_consensus::Fork::Bellatrix,
        SignedBeaconBlock::Capella(_) => ethereum_consensus::Fork::Capella,
        SignedBeaconBlock::Deneb(_) => ethereum_consensus::Fork::Deneb,
    }
}<|MERGE_RESOLUTION|>--- conflicted
+++ resolved
@@ -835,13 +835,9 @@
             return Err(err)
         }
 
-<<<<<<< HEAD
         if let Err(err) =
             self.validate_block_equality(&mut versioned_payload, &signed_blinded_block, request_id)
         {
-=======
-        if let Err(err) = self.validate_block_equality(&mut versioned_payload, &signed_blinded_block, request_id) {
->>>>>>> 9d9e444c
             error!(
                 %request_id,
                 error = %err,
@@ -850,11 +846,7 @@
             return Err(err)
         }
 
-<<<<<<< HEAD
         trace.validation_complete = utcnow_ns();
-=======
-        trace.validation_complete = get_nanos_timestamp()?;
->>>>>>> 9d9e444c
 
         let unblinded_payload =
             match unblind_beacon_block(&signed_blinded_block, &versioned_payload) {
@@ -1110,12 +1102,8 @@
         let provided_header = body.execution_payload_header();
 
         let local_header =
-<<<<<<< HEAD
             match try_execution_header_from_payload(&mut local_versioned_payload.execution_payload)
             {
-=======
-            match try_execution_header_from_payload(&mut local_versioned_payload.execution_payload) {
->>>>>>> 9d9e444c
                 Ok(header) => header,
                 Err(err) => {
                     error!(
@@ -1123,11 +1111,7 @@
                         error = %err,
                         "error converting execution payload to header",
                     );
-<<<<<<< HEAD
                     return Err(err.into())
-=======
-                    return Err(err.into());
->>>>>>> 9d9e444c
                 }
             };
 
@@ -1136,29 +1120,20 @@
                 let provided_header =
                     provided_header.bellatrix().ok_or(ProposerApiError::PayloadTypeMismatch)?;
                 if local_header != *provided_header {
-<<<<<<< HEAD
                     return Err(ProposerApiError::BlindedBlockAndPayloadHeaderMismatch)
-=======
-                    return Err(ProposerApiError::BlindedBlockAndPayloadHeaderMismatch);
->>>>>>> 9d9e444c
                 }
             }
             ExecutionPayloadHeader::Capella(local_header) => {
                 let provided_header =
                     provided_header.capella().ok_or(ProposerApiError::PayloadTypeMismatch)?;
                 if local_header != *provided_header {
-<<<<<<< HEAD
                     return Err(ProposerApiError::BlindedBlockAndPayloadHeaderMismatch)
-=======
-                    return Err(ProposerApiError::BlindedBlockAndPayloadHeaderMismatch);
->>>>>>> 9d9e444c
                 }
             }
             ExecutionPayloadHeader::Deneb(local_header) => {
                 let provided_header =
                     provided_header.deneb().ok_or(ProposerApiError::PayloadTypeMismatch)?;
                 if local_header != *provided_header {
-<<<<<<< HEAD
                     return Err(ProposerApiError::BlindedBlockAndPayloadHeaderMismatch)
                 }
 
@@ -1174,9 +1149,6 @@
 
                 if local_kzg_commitments != provided_kzg_commitments {
                     return Err(ProposerApiError::BlobKzgCommitmentsMismatch)
-=======
-                    return Err(ProposerApiError::BlindedBlockAndPayloadHeaderMismatch);
->>>>>>> 9d9e444c
                 }
 
                 let local_kzg_commitments = local_versioned_payload
