--- conflicted
+++ resolved
@@ -18,15 +18,12 @@
 # Async and Networking 
 async-trait = { workspace = true }
 axum = { workspace = true }
-<<<<<<< HEAD
 dashmap = { workspace = true }
-=======
+futures = { workspace = true }
+hyper = { workspace = true }
+reqwest = { workspace = true }
+tokio = { workspace = true }
 tower-http = { workspace = true }
-futures = { workspace = true }
->>>>>>> f1a37e7a
-hyper = { workspace = true }
-tokio = { workspace = true }
-reqwest = { workspace = true }
 url = { workspace = true }
 tonic = "0.10"
 prost = "0.12"
