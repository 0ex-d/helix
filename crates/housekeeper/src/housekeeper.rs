use std::{collections::HashMap, sync::Arc, time::{Duration, SystemTime}};

use ethereum_consensus::primitives::BlsPublicKey;
use reth_primitives::{constants::EPOCH_SLOTS, revm_primitives::HashSet};
use tokio::{
    sync::{mpsc::channel, Mutex},
    time::{sleep, Instant},
};
use tracing::{debug, error, info, warn};

use helix_beacon_client::{
    error::BeaconClientError,
    types::{HeadEventData, StateId},
    MultiBeaconClientTrait,
};
use helix_database::{error::DatabaseError, DatabaseService};
use helix_datastore::Auctioneer;
use helix_common::{
    api::builder_api::BuilderGetValidatorsResponseEntry, ProposerDuty,
    SignedValidatorRegistrationEntry, chain_info::ChainInfo, pending_block::PendingBlock,
};

use crate::error::HousekeeperError;

pub const HEAD_EVENT_CHANNEL_SIZE: usize = 100;
const PROPOSER_DUTIES_UPDATE_FREQ: u64 = 8;
<<<<<<< HEAD
const BUILDER_INFO_UPDATE_FREQ: u64 = 1;
const TRUSTED_PROPOSERS_UPDATE_FREQ: u64 = 5;
=======
>>>>>>> 74e4d5e0

// Constants for known validators refresh logic.
const MIN_SLOTS_BETWEEN_UPDATES: u64 = 6;
const MAX_SLOTS_BEFORE_FORCED_UPDATE: u64 = 32;
pub const SLEEP_DURATION_BEFORE_REFRESHING_VALIDATORS: Duration = Duration::from_secs(6);

// Max time between header and payload for OptimsiticV2 submissions
const MAX_DELAY_BETWEEN_V2_SUBMISSIONS_MS: u64 = 2_000;

// Max time to wait for payload after header is received for OptimsiticV2 submissions
const MAX_DELAY_WITH_NO_V2_PAYLOAD_MS: u64 = 20_000;

/// Arc wrapped Housekeeper type for convenience
type SharedHousekeeper<Database, BeaconClient, Auctioneer> =
    Arc<Housekeeper<Database, BeaconClient, Auctioneer>>;

/// Housekeeper Service.
///
/// Responsible for updating and managing known validators and proposer duties.
/// Also responsible for keeping the Auctioneer builder info up to date after manual changes.
/// If running multiple API instances in a single region only one housekeeper is needed as services will sync through db.
pub struct Housekeeper<
    DB: DatabaseService + 'static,
    BeaconClient: MultiBeaconClientTrait + 'static,
    A: Auctioneer + 'static,
> {
    db: Arc<DB>,
    beacon_client: BeaconClient,
    auctioneer: A,

    head_slot: Mutex<u64>,

    proposer_duties_slot: Mutex<u64>,
    proposer_duties_lock: Mutex<()>,

    refreshed_validators_slot: Mutex<u64>,
    refresh_validators_lock: Mutex<()>,

    re_sync_builder_info_slot: Mutex<u64>,
    re_sync_builder_info_lock: Mutex<()>,

    refreshed_trusted_proposers_slot: Mutex<u64>,
    refresh_trusted_proposers_lock: Mutex<()>,
}

impl<DB: DatabaseService, BeaconClient: MultiBeaconClientTrait, A: Auctioneer>
    Housekeeper<DB, BeaconClient, A>
{
    pub fn new(db: Arc<DB>, beacon_client: BeaconClient, auctioneer: A) -> Arc<Self> {
        Arc::new(Self {
            db,
            beacon_client,
            auctioneer,
            head_slot: Mutex::new(0),
            proposer_duties_slot: Mutex::new(0),
            proposer_duties_lock: Mutex::new(()),
            refreshed_validators_slot: Mutex::new(0),
            refresh_validators_lock: Mutex::new(()),
            re_sync_builder_info_slot: Mutex::new(0),
            re_sync_builder_info_lock: Mutex::new(()),
            refreshed_trusted_proposers_slot: Mutex::new(0),
            refresh_trusted_proposers_lock: Mutex::new(()),
        })
    }

    /// Start the Housekeeper service.
    pub async fn start(
        self: &SharedHousekeeper<DB, BeaconClient, A>,
    ) -> Result<(), BeaconClientError> {
        let best_sync_status = self.beacon_client.best_sync_status().await?;

        self.process_new_slot(best_sync_status.head_slot).await;

        // Process all future head events.
        let (head_event_sender, mut head_event_receiver) =
            channel::<HeadEventData>(HEAD_EVENT_CHANNEL_SIZE);
        self.beacon_client.subscribe_to_head_events(head_event_sender).await;
        while let Some(head_event) = head_event_receiver.recv().await {
            self.process_new_slot(head_event.slot).await;
        }

        Ok(())
    }

    /// Process updates for the given slot.
    ///
    /// Skips slots that are older than the currently processed slot.
    async fn process_new_slot(self: &SharedHousekeeper<DB, BeaconClient, A>, head_slot: u64) {
        let (is_new_block, prev_head_slot) = self.update_head_slot(head_slot).await;
        if !is_new_block {
            return;
        }

        // Demote builders with expired pending blocks
        let cloned_self = self.clone();
        tokio::spawn(async move {
            if let Err(err) = cloned_self.demote_builders_with_expired_pending_blocks().await {
                error!(err = %err, "failed to demote builders with expired pending blocks");
            }
        });

        // Spawn a task to asynchronously update proposer duties.
        if self.should_update_duties(head_slot).await {
            let cloned_self = self.clone();
            tokio::spawn(async move {
                let _ = cloned_self.update_proposer_duties(head_slot).await;
            });
        }

        // Spawn a task to asynchronously update known validators.
        if self.should_refresh_known_validators(head_slot).await {
            let cloned_self = self.clone();
            tokio::spawn(async move {
                let _ = cloned_self.refresh_known_validators(head_slot).await;
            });
        }

        // Spawn a task to asynchronously re sync builder info.
        let cloned_self = self.clone();
        tokio::spawn(async move {
            let _ = cloned_self.sync_builder_info_changes(head_slot).await;
        });

        // Spawn a task to asynchronously update the trusted proposers.
        if self.should_update_trusted_proposers(head_slot).await {
            let cloned_self = self.clone();
            tokio::spawn(async move {
                let _ = cloned_self.update_trusted_proposers(head_slot).await;
            });
        }

        debug!(
            head_slot = head_slot,
            head_slot_pos = (head_slot % EPOCH_SLOTS) + 1,
            prev_head_slot = prev_head_slot,
            "Housekeeper::process_new_slot",
        );

        // Log any missed slots and all slots that have been updated.
        if prev_head_slot > 0 {
            for missed_slot in prev_head_slot + 1..head_slot {
                warn!(missed_slot = missed_slot);
            }
        }

        let current_epoch = head_slot / EPOCH_SLOTS;
        debug!(
            epoch = current_epoch,
            slot_start_next_epoch = (current_epoch + 1) * EPOCH_SLOTS,
            head_slot = head_slot,
            "updated head slot",
        );
    }

    /// Update the head slot and return whether the given slot is a new block.
    ///
    /// - Acquires a lock on `head_slot`.
    /// - Compares the given `head_slot` with the current value.
    /// - Updates the value if the given `head_slot` is greater.
    ///
    /// Returns a tuple containing:
    /// - A boolean that indicates whether the given slot is a new block (`true`) or not (`false`).
    /// - The value of the previous head slot.
    async fn update_head_slot(&self, head_slot: u64) -> (bool, u64) {
        let mut guard = self.head_slot.lock().await;
        let prev_head_slot = *guard;
        if prev_head_slot < head_slot {
            *guard = head_slot;
            (true, prev_head_slot)
        } else {
            (false, prev_head_slot)
        }
    }

    /// Refresh the list of known validators by querying the beacon client.
    /// Refreshed validators are stored in the database.
    ///
    /// This will lock `known_validators_lock` to ensure that only one task is refreshing the known validators at a time.
    async fn refresh_known_validators(
        self: &SharedHousekeeper<DB, BeaconClient, A>,
        head_slot: u64,
    ) -> Result<(), HousekeeperError> {
        let _guard = self.refresh_validators_lock.try_lock()?;

        // Wait for 6s into the slot
        sleep(SLEEP_DURATION_BEFORE_REFRESHING_VALIDATORS).await;

        debug!(
            head_slot = head_slot,
            head_slot_pos = (head_slot % EPOCH_SLOTS) + 1,
            "Housekeeper::refresh_known_validators",
        );

        let start_fetching_ts = Instant::now();

        let validators = match self.beacon_client.get_state_validators(StateId::Head).await {
            Ok(validators) => validators,
            Err(err) => {
                error!(err = %err, "failed to fetch validators");
                return Err(HousekeeperError::BeaconClientError(err));
            }
        };

        info!(
            head_slot = head_slot,
            num_known_validators = validators.len(),
            fetch_validators_latency_ms = start_fetching_ts.elapsed().as_millis(),
        );

        if let Err(err) = self.db.set_known_validators(validators).await {
            error!(err = %err, "failed to set known validators");
            return Err(HousekeeperError::DatabaseError(err));
        }

        *self.refreshed_validators_slot.lock().await = head_slot;

        Ok(())
    }

    /// Synchronizes builder information changes.
    ///
    /// This method compares the builder information stored in the database with
    /// the local auctioneer data. If any differences are found, it updates
    /// the auctioneer data.
    async fn sync_builder_info_changes(
        self: &SharedHousekeeper<DB, BeaconClient, A>,
        head_slot: u64,
    ) -> Result<(), HousekeeperError> {
        let _guard = self.re_sync_builder_info_lock.try_lock()?;

        debug!(
            head_slot = head_slot,
            head_slot_pos = (head_slot % EPOCH_SLOTS) + 1,
            "Housekeeper::sync_builder_info_changes",
        );

        let start_fetching_ts = Instant::now();

        let builder_infos = match self.db.get_all_builder_infos().await {
            Ok(builder_infos) => builder_infos,
            Err(err) => {
                error!(err = %err, "failed to fetch builder infos");
                return Err(HousekeeperError::DatabaseError(err));
            }
        };

        if let Err(err) = self.auctioneer.update_builder_infos(builder_infos).await {
            error!(err = %err, "failed to update builder infos in auctioneer");
            return Err(HousekeeperError::AuctioneerError(err));
        }

        *self.re_sync_builder_info_slot.lock().await = head_slot;

        info!(head_slot = head_slot, update_latency_ms = start_fetching_ts.elapsed().as_millis());
        Ok(())
    }


    /// Handle valid payload Optimistic V2 demotions.
    /// 
    /// There are two cases where we might demote a builder here.
    /// 1) They sent a header but we received no accompanying payload.
    /// 2) The payload was received > 2 seconds after we received the header. 
    /// 
    /// DB entries are also removed if they have been waiting for over 45 seconds.
    async fn demote_builders_with_expired_pending_blocks(&self)-> Result<(), HousekeeperError> {
        let current_time = SystemTime::now()
            .duration_since(SystemTime::UNIX_EPOCH)
            .unwrap()
            .as_millis() as u64;

        let mut demoted_builders = HashSet::new();

        for pending_block in self.db.get_pending_blocks().await? {
            if demoted_builders.contains(&pending_block.builder_pubkey) {
                continue;
            }

            if v2_submission_late(&pending_block, current_time)  {
                let reason = "builder demoted due to missing payload submission";
                info!(builder_pub_key = ?pending_block.builder_pubkey, reason);
                self.auctioneer.demote_builder(&pending_block.builder_pubkey).await?;
                self.db.db_demote_builder(&pending_block.builder_pubkey, &pending_block.block_hash, reason.to_string()).await?;
                demoted_builders.insert(pending_block.builder_pubkey);
            }

        }

        // Remove expired entries (entries that have been in the db for > 45s).
        self.db.remove_old_pending_blocks().await?;

        Ok(())
    }

    /// Determine if known validators should be refreshed for the given slot.
    ///
    /// Checks:
    /// 1. Whether the minimum number of slots have passed since the last refresh.
    ///    The minimum is defined by `MIN_SLOTS_BETWEEN_UPDATES` = 6.
    /// 2. Whether the update is forced by having more than `MAX_SLOTS_BEFORE_FORCED_UPDATE` = 32
    ///    slots since the last update.
    /// 3. Whether the `head_slot` position within its epoch is either 4 or 20.
    ///
    /// If any of these conditions are met, the function will return `true`, signaling
    /// that known validators should be refreshed.
    async fn should_refresh_known_validators(
        self: &SharedHousekeeper<DB, BeaconClient, A>,
        head_slot: u64,
    ) -> bool {
        let last_refreshed_slot = *self.refreshed_validators_slot.lock().await;

        if head_slot <= last_refreshed_slot {
            return false;
        }

        let slots_since_last_update = head_slot - last_refreshed_slot;
        if slots_since_last_update < MIN_SLOTS_BETWEEN_UPDATES {
            return false;
        }

        let force_update = slots_since_last_update > MAX_SLOTS_BEFORE_FORCED_UPDATE;
        if force_update {
            return true;
        }

        let head_slot_pos = (head_slot % EPOCH_SLOTS) + 1; // position in epoch.
        head_slot_pos == 4 || head_slot_pos == 20
    }

    /// Update proposer duties for `head_slot` and `head_slot` + 1.
    ///
    /// Proposer duties are only updated if the new `head_slot` is half way through the epoch,
    /// or we haven't updated the proposer duties in half an epoch of slots.
    ///
    /// This will lock `proposer_duties_lock` to ensure that only one task is updating the proposer duties at a time.
    async fn update_proposer_duties(
        self: &SharedHousekeeper<DB, BeaconClient, A>,
        head_slot: u64,
    ) -> Result<(), HousekeeperError> {
        // Only allow one update_proposer_duties task at a time.
        let _guard = self.proposer_duties_lock.try_lock()?;

        let epoch = head_slot / EPOCH_SLOTS;

        debug!(epoch_from = epoch, epoch_to = epoch + 1, "Housekeeper::update_proposer_duties",);

        let proposer_duties = match self.fetch_duties(epoch).await {
            Ok(proposer_duties) => proposer_duties,
            Err(err) => {
                error!(err = %err, "failed to fetch proposer duties");
                return Err(HousekeeperError::BeaconClientError(err));
            }
        };

        // Check if signed validator registrations exist for each proposer duty
        let pub_keys: Vec<BlsPublicKey> =
            proposer_duties.iter().map(|duty| duty.public_key.clone()).collect();
        let signed_validator_registrations =
            match self.fetch_signed_validator_registrations(pub_keys).await {
                Ok(signed_validator_registrations) => signed_validator_registrations,
                Err(err) => {
                    error!(err = %err, "failed to fetch signed validator registrations");
                    return Err(HousekeeperError::DatabaseError(err));
                }
            };

        if signed_validator_registrations.is_empty() {
            warn!("No signed validator registrations found for proposer duties");
        } else {
            match self
                .format_and_store_duties(proposer_duties, signed_validator_registrations)
                .await
            {
                Ok(num_duties) => {
                    debug!(epoch_from = epoch, num_duties = num_duties, "updated proposer duties")
                }
                Err(err) => error!(err = %err, "failed to update proposer duties"),
            }
        }

        *self.proposer_duties_slot.lock().await = head_slot;

        Ok(())
    }

    /// Format and store proposer duties
    ///
    /// Returns the number of proposer duties registered to the relay for the next 2 epochs.
    pub async fn format_and_store_duties(
        &self,
        proposer_duties: Vec<ProposerDuty>,
        mut signed_validator_registrations: HashMap<BlsPublicKey, SignedValidatorRegistrationEntry>,
    ) -> Result<usize, DatabaseError> {
        let mut formatted_proposer_duties: Vec<BuilderGetValidatorsResponseEntry> =
            Vec::with_capacity(proposer_duties.len());

        for duty in proposer_duties {
            if let Some(reg) = signed_validator_registrations.remove(&duty.public_key) {
                formatted_proposer_duties.push(BuilderGetValidatorsResponseEntry {
                    slot: duty.slot,
                    validator_index: duty.validator_index,
                    entry: reg.registration_info,
                });
            }
        }

        let num_duties = formatted_proposer_duties.len();

        self.db.set_proposer_duties(formatted_proposer_duties).await?;

        Ok(num_duties)
    }

    /// Determine if proposer duties should be updated for the given slot.
    ///
    /// This function checks two conditions:
    /// 1. If the `head_slot` is exactly divisible by PROPOSER_DUTIES_UPDATE_FREQ,
    ///    it will return `true` to trigger a proposer duties update.
    /// 2. If the distance between the current `head_slot` and the last slot for which
    ///    proposer duties were fetched (`proposer_duties_slot`) is greater than or equal to
    ///    PROPOSER_DUTIES_UPDATE_FREQ, it will also return `true`.
    async fn should_update_duties(
        self: &SharedHousekeeper<DB, BeaconClient, A>,
        head_slot: u64,
    ) -> bool {
        let proposer_duties_slot = *self.proposer_duties_slot.lock().await;
        let last_proposer_duty_distance = head_slot - proposer_duties_slot;
        head_slot % PROPOSER_DUTIES_UPDATE_FREQ == 0
            || last_proposer_duty_distance >= PROPOSER_DUTIES_UPDATE_FREQ
    }

<<<<<<< HEAD
    /// Determine if builder info should be synced for the given slot.
    ///
    /// This function checks two conditions:
    /// 1. If the `head_slot` is exactly divisible by `BUILDER_INFO_UPDATE_FREQ`,
    ///    it will return `true` to trigger a proposer duties update.
    /// 2. If the distance between the current `head_slot` and the last slot for which
    ///    builder info was synced (`head_slot`) is greater than or equal to
    ///    `BUILDER_INFO_UPDATE_FREQ`, it will also return `true`.
    async fn should_re_sync_builder_info(
        self: &SharedHousekeeper<DB, BeaconClient, A>,
        head_slot: u64,
    ) -> bool {
        let re_sync_slot = *self.re_sync_builder_info_slot.lock().await;
        let last_re_sync_distance = head_slot - re_sync_slot;

        head_slot % BUILDER_INFO_UPDATE_FREQ == 0
            || last_re_sync_distance >= BUILDER_INFO_UPDATE_FREQ
    }

    /// Determine if the trusted proposers should be refreshed for the given slot.
    ///     
    /// This function checks two conditions:
    /// 1. If the `head_slot` is exactly divisible by `TRUSTED_PROPOSERS_UPDATE_FREQ`,
    ///   it will return `true` to trigger a trusted proposer update.
    /// 2. If the distance between the current `head_slot` and the last slot for which
    ///  the trusted proposers was refreshed (`refreshed_trusted_proposers_slot`) is greater than or equal to
    /// `TRUSTED_PROPOSERS_UPDATE_FREQ`, it will also return `true`.
    async fn should_update_trusted_proposers(
        self: &SharedHousekeeper<DB, BeaconClient, A>,
        head_slot: u64,
    ) -> bool {
        let trusted_proposers_slot = *self.refreshed_trusted_proposers_slot.lock().await;
        let last_trusted_proposers_distance = head_slot - trusted_proposers_slot;
        head_slot % TRUSTED_PROPOSERS_UPDATE_FREQ == 0
            || last_trusted_proposers_distance >= TRUSTED_PROPOSERS_UPDATE_FREQ
    }

    /// Update the proposer whitelist.
    /// 
    /// This function will fetch the proposer whitelist from the database and update the auctioneer.
    /// It will also update the `refreshed_trusted_proposers_slot` to the current `head_slot`.
    /// 
    /// This function will error if it cannot fetch the proposer whitelist from the database.
    /// It will continue if it cannot update the auctioneer.
    /// 
    /// This function will also error if it cannot update the `refreshed_trusted_proposers_slot`.
    /// 
    /// This function will return `Ok(())` if it completes successfully.
    async fn update_trusted_proposers(
        self: &SharedHousekeeper<DB, BeaconClient, A>,
        head_slot: u64,
    ) -> Result<(), HousekeeperError> {
        let _guard = self.refresh_trusted_proposers_lock.try_lock()?;

        debug!(
            head_slot = head_slot,
            "Housekeeper::update_trusted_proposers",
        );
        
        let proposer_whitelist = self.db.get_trusted_proposers().await?;
        if proposer_whitelist.is_empty() {
            warn!("The trusted proposers list is empty.");
        }

        self.auctioneer.update_trusted_proposers(proposer_whitelist).await?;
        *self.refreshed_trusted_proposers_slot.lock().await = head_slot;

        debug!(
            head_slot = head_slot, 
            "updated trusted proposers"
        );

        Ok(())
    }

=======
>>>>>>> 74e4d5e0
    /// Fetch proposer duties for the given epoch and epoch + 1.
    ///
    /// This function will error if it cannot fetch the duties for the current epoch
    /// but will continue if it fails to fetch epoch + 1.
    async fn fetch_duties(
        self: &SharedHousekeeper<DB, BeaconClient, A>,
        epoch: u64,
    ) -> Result<Vec<ProposerDuty>, BeaconClientError> {
        // Fetch duties for current epoch
        let (_, mut proposer_duties) = self.beacon_client.get_proposer_duties(epoch).await?;

        // Fetch duties for next epoch
        match self.beacon_client.get_proposer_duties(epoch + 1).await {
            Ok((_, mut next_duties)) => proposer_duties.append(&mut next_duties),
            Err(err) => error!(err = %err, "Error fetching next proposer duties"),
        }

        Ok(proposer_duties)
    }

    /// Fetch validator registrations for `pub_keys` from database.
    async fn fetch_signed_validator_registrations(
        self: &SharedHousekeeper<DB, BeaconClient, A>,
        pub_keys: Vec<BlsPublicKey>,
    ) -> Result<HashMap<BlsPublicKey, SignedValidatorRegistrationEntry>, DatabaseError> {
        let registrations: Vec<SignedValidatorRegistrationEntry> =
            self.db.get_validator_registrations_for_pub_keys(pub_keys).await?;
        Ok(registrations.into_iter().map(|entry| (entry.public_key().clone(), entry)).collect())
    }
}

/// Calculates the delay in submission of the payload after a header.
/// 
/// Returns true if the payload was received over 2 seconds after the header or if the payload was never received.
/// Otherwise, returns false.
fn v2_submission_late(pending_block: &PendingBlock, current_time: u64) -> bool {
    match (pending_block.header_receive_ms, pending_block.payload_receive_ms) {
        (None, None) => false,
        (None, Some(_)) => false,
        (Some(header_receive_ms), None) => (current_time - header_receive_ms) > MAX_DELAY_WITH_NO_V2_PAYLOAD_MS,
        (Some(header_receive_ms), Some(payload_receive_ms)) => {
            payload_receive_ms.saturating_sub(header_receive_ms) > MAX_DELAY_BETWEEN_V2_SUBMISSIONS_MS
        },
    }
}<|MERGE_RESOLUTION|>--- conflicted
+++ resolved
@@ -24,11 +24,9 @@
 
 pub const HEAD_EVENT_CHANNEL_SIZE: usize = 100;
 const PROPOSER_DUTIES_UPDATE_FREQ: u64 = 8;
-<<<<<<< HEAD
+
 const BUILDER_INFO_UPDATE_FREQ: u64 = 1;
 const TRUSTED_PROPOSERS_UPDATE_FREQ: u64 = 5;
-=======
->>>>>>> 74e4d5e0
 
 // Constants for known validators refresh logic.
 const MIN_SLOTS_BETWEEN_UPDATES: u64 = 6;
@@ -460,26 +458,6 @@
             || last_proposer_duty_distance >= PROPOSER_DUTIES_UPDATE_FREQ
     }
 
-<<<<<<< HEAD
-    /// Determine if builder info should be synced for the given slot.
-    ///
-    /// This function checks two conditions:
-    /// 1. If the `head_slot` is exactly divisible by `BUILDER_INFO_UPDATE_FREQ`,
-    ///    it will return `true` to trigger a proposer duties update.
-    /// 2. If the distance between the current `head_slot` and the last slot for which
-    ///    builder info was synced (`head_slot`) is greater than or equal to
-    ///    `BUILDER_INFO_UPDATE_FREQ`, it will also return `true`.
-    async fn should_re_sync_builder_info(
-        self: &SharedHousekeeper<DB, BeaconClient, A>,
-        head_slot: u64,
-    ) -> bool {
-        let re_sync_slot = *self.re_sync_builder_info_slot.lock().await;
-        let last_re_sync_distance = head_slot - re_sync_slot;
-
-        head_slot % BUILDER_INFO_UPDATE_FREQ == 0
-            || last_re_sync_distance >= BUILDER_INFO_UPDATE_FREQ
-    }
-
     /// Determine if the trusted proposers should be refreshed for the given slot.
     ///     
     /// This function checks two conditions:
@@ -536,8 +514,6 @@
         Ok(())
     }
 
-=======
->>>>>>> 74e4d5e0
     /// Fetch proposer duties for the given epoch and epoch + 1.
     ///
     /// This function will error if it cannot fetch the duties for the current epoch
