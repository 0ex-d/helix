--- conflicted
+++ resolved
@@ -293,11 +293,7 @@
         let key = SecretKey::random(&mut rng).unwrap();
         let public_key = key.public_key();
         let builder_info =
-<<<<<<< HEAD
-            helix_common::BuilderInfo { collateral: Default::default(), is_optimistic: false, builder_id: None };
-=======
-            helix_common::BuilderInfo { collateral: U256::from_str("1000000000000000000000000000").unwrap(), is_optimistic: false };
->>>>>>> 6c77bea9
+            helix_common::BuilderInfo { collateral: U256::from_str("1000000000000000000000000000").unwrap(), is_optimistic: false, builder_id: None };
 
         let result = db_service.store_builder_info(&public_key, builder_info).await;
         assert!(result.is_ok());
